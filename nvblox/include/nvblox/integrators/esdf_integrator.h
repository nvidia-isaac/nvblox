/*
Copyright 2022 NVIDIA CORPORATION

Licensed under the Apache License, Version 2.0 (the "License");
you may not use this file except in compliance with the License.
You may obtain a copy of the License at

    http://www.apache.org/licenses/LICENSE-2.0

Unless required by applicable law or agreed to in writing, software
distributed under the License is distributed on an "AS IS" BASIS,
WITHOUT WARRANTIES OR CONDITIONS OF ANY KIND, either express or implied.
See the License for the specific language governing permissions and
limitations under the License.
*/
#pragma once

#include "nvblox/core/cuda_stream.h"
#include "nvblox/core/log_odds.h"
#include "nvblox/core/parameter_tree.h"
#include "nvblox/core/types.h"
#include "nvblox/core/unified_vector.h"
#include "nvblox/map/blox.h"
#include "nvblox/map/common_names.h"
#include "nvblox/map/layer.h"
#include "nvblox/map/voxels.h"
#include "nvblox/sensors/image.h"

namespace nvblox {

// Forward declaration.
struct Index3DDeviceSet;

struct OccupancySiteFunctor;
struct TsdfSiteFunctor;

/// A class performing (incremental) ESDF integration
///
/// The Euclidean Signed Distance Function (ESDF) is a distance function where
/// obstacle distances are true (in the sense that they are not distances along
/// the observation ray as they are in the TSDF). This class calculates an
/// ESDFLayer from an input TSDFLayer.
class EsdfIntegrator {
 public:
  static constexpr float kDefaultMaxEsdfDistanceM = 2.0;
  static constexpr float kDefaultMaxTsdfSiteDistanceVox = 1.0;
  static constexpr float kDefaultMinTsdfWeight = 1e-4;

  EsdfIntegrator();
  EsdfIntegrator(std::shared_ptr<CudaStream> cuda_stream);
  virtual ~EsdfIntegrator() = default;

  /// Build an EsdfLayer from a TsdfLayer
  /// @param tsdf_layer The input TsdfLayer
  /// @param[out] esdf_layer The output EsdfLayer
  void integrateLayer(const TsdfLayer& tsdf_layer, EsdfLayer* esdf_layer);

  /// Build an EsdfLayer from a TsdfLayer and a FreespaceLayer
  /// @param tsdf_layer The input TsdfLayer
  /// @param freespace_layer The input freespace layer (esdf sites are
  /// ignored if they fall into freespace)
  /// @param[out] esdf_layer The output EsdfLayer
  void integrateLayer(const TsdfLayer& tsdf_layer,
                      const FreespaceLayer& freespace_layer,
                      EsdfLayer* esdf_layer);

  /// Build an EsdfLayer from a OccupancyLayer
  /// @param occupancy_layer The input OccupancyLayer
  /// @param[out] esdf_layer The output EsdfLayer
  void integrateLayer(const OccupancyLayer& occupancy_layer,
                      EsdfLayer* esdf_layer);

  /// Build an EsdfLayer from a TsdfLayer (incremental) (on GPU)
  /// @param tsdf_layer The input TsdfLayer
  /// @param block_indices The indices of the EsdfLayer which should be updated
  /// (usually because the TSDF at these indices has changed).
  /// @param[out] esdf_layer The output EsdfLayer
  virtual void integrateBlocks(const TsdfLayer& tsdf_layer,
                               const std::vector<Index3D>& block_indices,
                               EsdfLayer* esdf_layer);

  /// Build an EsdfLayer from a TsdfLayer and a FreespaceLayer
  /// (incremental) (on GPU)
  /// @param tsdf_layer The input TsdfLayer
  /// @param freespace_layer The input freespace layer (esdf sites are
  /// ignored if they fall into freespace)
  /// @param block_indices The indices of the EsdfLayer which should be updated
  /// (usually because the TSDF at these indices has changed).
  /// @param[out] esdf_layer The output EsdfLayer
  virtual void integrateBlocks(const TsdfLayer& tsdf_layer,
                               const FreespaceLayer& freespace_layer,
                               const std::vector<Index3D>& block_indices,
                               EsdfLayer* esdf_layer);

  /// @brief Build an EsdfLayer from an OccupancyLayer(incremental) (on GPU)
  /// @param occupancy_layer The input OccupancyLayer
  /// @param block_indices The indices of the EsdfLayer which should be updated
  /// (usually because the Occupancy at these indices has changed).
  /// @param[out] esdf_layer The output EsdfLayer
  virtual void integrateBlocks(const OccupancyLayer& occupancy_layer,
                               const std::vector<Index3D>& block_indices,
                               EsdfLayer* esdf_layer);

  /// Build an EsdfLayer slice from a TsdfLayer (incremental) (on GPU)
  /// This function takes the voxels between z_min and z_max in the TsdfLayer.
  /// Any obstacle in this z range generates an obstacle in the ESDF output
  /// slice. The 2D ESDF is written to voxels with a single z index in the
  /// output (i.e. the z_output).
  /// @param tsdf_layer The input TsdfLayer
  /// @param block_indices The indices of the EsdfLayer which should be updated
  /// (usually because the TSDF at these indices has changed).
  /// @param z_min The minimum height (in meters) (in the layer frame) at which
  /// an obstacle is considered.
  /// @param z_max The maximum height (in meters) (in the layer frame) at which
  /// an obstacle is considered.
  /// @param  z_output The height (in meters) (in the layer frame) where the
  /// ESDF slice is written to.
  /// @param[out] esdf_layer The output EsdfLayer
  void integrateSlice(const TsdfLayer& tsdf_layer,
                      const std::vector<Index3D>& block_indices, float z_min,
                      float z_max, float z_output, EsdfLayer* esdf_layer);

  /// Build an EsdfLayer slice from a TsdfLayer and a FreespaceLayer
  /// (incremental) (on GPU)
  /// This function takes the voxels between z_min and
  /// z_max in the TsdfLayer. Any surface in this z range generates a surface
  /// for ESDF computation in 2D. The 2D ESDF if written to a voxels with a
  /// single z index in the output.
  /// @param tsdf_layer The input TsdfLayer
  /// @param freespace_layer The input freespace layer (esdf sites are
  /// ignored if they fall into freespace)
  /// @param block_indices The indices of the EsdfLayer which should be updated
  /// (usually because the TSDF at these indices has changed).
  /// @param z_min The minimum height (in meters) (in the layer frame) at which
  /// an obstacle is considered.
  /// @param z_max The maximum height (in meters) (in the layer frame) at which
  /// an obstacle is considered.
  /// @param  z_output The height (in meters) (in the layer frame) where the
  /// ESDF slice is written to.
  /// @param[out] esdf_layer The output EsdfLayer
  void integrateSlice(const TsdfLayer& tsdf_layer,
                      const FreespaceLayer& freespace_layer,
                      const std::vector<Index3D>& block_indices, float z_min,
                      float z_max, float z_output, EsdfLayer* esdf_layer);

  /// Build an EsdfLayer slice from a OccupancyLayer (incremental) (on GPU)
  /// This function takes the voxels between z_min and z_max in the TsdfLayer.
  /// Any obstacle in this z range generates an obstacle in the ESDF output
  /// slice. The 2D ESDF is written to voxels with a single z index in the
  /// output (i.e. the z_output).
  /// @param occupancy_layer The input OccupancyLayer
  /// @param block_indices The indices of the EsdfLayer which should be updated
  /// (usually because the Occupancy at these indices has changed).
  /// @param z_min The minimum height (in meters) (in the layer frame) at which
  /// an obstacle is considered.
  /// @param z_max The maximum height (in meters) (in the layer frame) at which
  /// an obstacle is considered.
  /// @param  z_output The height (in meters) (in the layer frame) where the
  /// ESDF slice is written to.
  /// @param[out] esdf_layer The output EsdfLayer
  void integrateSlice(const OccupancyLayer& occupancy_layer,
                      const std::vector<Index3D>& block_indices, float z_min,
                      float z_max, float z_output, EsdfLayer* esdf_layer);

  /// A parameter getter
  /// The maximum distance in meters out to which to calculate the ESDF.
  /// @returns the maximum distance
  float max_esdf_distance_m() const;

  /// A parameter getter
  /// The maximum (TSDF) distance at which we call a voxel in the TsdfLatyer a
  /// "site". A site is a voxel that is on the surface for the purposes of ESDF
  /// calculation.
  /// @returns the maximum distance
  float max_site_distance_vox() const;

  /// A parameter getter
  /// The minimum (TSDF) weight at which we call a voxel in the TsdfLatyer a
  /// "site". A site is a voxel that is on the surface for the purposes of ESDF
  /// calculation.
  /// @returns the minimum weight
  float min_weight() const;

  /// A parameter getter
  /// The minimum probability (between 0.0 and 1.0) which we consider an
  /// occupancy voxel occupied.
  /// @returns the minimum probability
  float occupied_threshold() const;

  /// A parameter setter
  /// See truncation_distance_vox().
  /// @param max_esdf_distance_m The maximum distance out to which to calculate
  /// the ESDF.
  void max_esdf_distance_m(float max_esdf_distance_m);

  /// A parameter setter
  /// See max_site_distance_vox().
  /// @param max_site_distance_vox the max distance to a site in voxels.
  void max_site_distance_vox(float max_site_distance_vox);

  /// A parameter setter
  /// See min_weight().
  /// @param min_weight the minimum weight at which to consider a voxel a site.
  void min_weight(float min_weight);

  /// A parameter setter
  /// See occupied_threshold()
  /// @param occupied_threshold the minimum probability.
  void occupied_threshold(float occupied_threshold);

  /// Return the parameter tree.
  /// @return the parameter tree
  virtual parameters::ParameterTreeNode getParameterTree(
      const std::string& name_remap = std::string()) const;

 protected:
  /// Templated version of the public functions above, used internally.
  template <typename LayerType>
  void integrateBlocksTemplate(
      const LayerType& layer, const std::vector<Index3D>& block_indices,
      EsdfLayer* esdf_layer,
      const FreespaceLayer* freespace_layer_ptr = nullptr);

  template <typename LayerType>
  void integrateSliceTemplate(
      const LayerType& layer, const std::vector<Index3D>& block_indices,
      float z_min, float z_max, float z_output, EsdfLayer* esdf_layer,
      const FreespaceLayer* freespace_layer_ptr = nullptr);

  /// Allocate all blocks in the given block indices list.
  void allocateBlocksOnCPU(const std::vector<Index3D>& block_indices,
                           EsdfLayer* esdf_layer);

  /// Gets the site-finding functors for a specific layer type.
  OccupancySiteFunctor getSiteFunctor(const OccupancyLayer& layer);
  TsdfSiteFunctor getSiteFunctor(const TsdfLayer& layer);

  template <typename LayerType>
  void markAllSites(const LayerType& layer,
                    const std::vector<Index3D>& block_indices,
                    const FreespaceLayer* freespace_layer_ptr,
                    EsdfLayer* esdf_layer,
                    device_vector<Index3D>* blocks_with_sites,
                    device_vector<Index3D>* cleared_blocks);

  // Same as the markAllSites function above but basically makes the
  // whole operation in 2D. Considers a min and max z in a bounding box which is
  // compressed down into a single layer.
  template <typename LayerType>
  void markSitesInSlice(const LayerType& layer,
                        const std::vector<Index3D>& block_indices, float min_z,
                        float max_z, float output_z,
                        const FreespaceLayer* freespace_layer_ptr,
                        EsdfLayer* esdf_layer,
                        device_vector<Index3D>* updated_blocks,
                        device_vector<Index3D>* cleared_blocks);

  // Internal helpers for GPU computation.
  void updateNeighborBands(device_vector<Index3D>* block_indices,
                           EsdfLayer* esdf_layer,
                           float max_squared_esdf_distance_vox,
                           device_vector<Index3D>* updated_block_indices);

  void sweepBlockBand(device_vector<Index3D>* block_indices,
                      EsdfLayer* esdf_layer,
                      float max_squared_esdf_distance_vox);
  void computeEsdf(const device_vector<Index3D>& blocks_with_sites,
                   EsdfLayer* esdf_layer);
  void clearAllInvalid(const std::vector<Index3D>& blocks_to_clear,
                       EsdfLayer* esdf_layer,
                       device_vector<Index3D>* updated_blocks);

  // Helper method to de-dupe block indices.
  void sortAndTakeUniqueIndices(device_vector<Index3D>* block_indices);

  /// @brief EsdfLayer related parameter
  /// Maximum distance to compute the ESDF.
  float max_esdf_distance_m_ = kDefaultMaxEsdfDistanceM;

  /// @brief TsdfLayer related parameter
  /// Maximum (TSDF) distance at which a voxel is considered a site
<<<<<<< HEAD
  float tsdf_max_site_distance_vox_ = 1.7321;
=======
  float max_tsdf_site_distance_vox_ = kDefaultMaxTsdfSiteDistanceVox;
>>>>>>> 7c76f907

  /// @brief TsdfLayer related parameter
  /// Minimum weight to consider a TSDF voxel observed.
  float tsdf_min_weight_ = kDefaultMinTsdfWeight;

  /// @brief OccupancyLayer related parameter
  /// The log odds value greater than which we consider a voxel occupied
  float occupied_threshold_log_odds_ = logOddsFromProbability(0.5f);

  // State.
  std::shared_ptr<CudaStream> cuda_stream_;

  // Temporary storage variables so we don't have to reallocate as much.
  device_vector<Index3D> block_indices_device_;
  host_vector<Index3D> block_indices_host_;
  device_vector<Index3D> updated_indices_device_;
  host_vector<Index3D> updated_indices_host_;
  device_vector<Index3D> to_clear_indices_device_;
  host_vector<Index3D> to_clear_indices_host_;
  device_vector<Index3D> temp_indices_device_;
  host_vector<Index3D> temp_indices_host_;
  device_vector<Index3D> cleared_block_indices_device_;

  unified_ptr<int> updated_counter_device_;
  unified_ptr<int> updated_counter_host_;
  unified_ptr<int> cleared_counter_device_;
  unified_ptr<int> cleared_counter_host_;
};

}  // namespace nvblox<|MERGE_RESOLUTION|>--- conflicted
+++ resolved
@@ -279,11 +279,7 @@
 
   /// @brief TsdfLayer related parameter
   /// Maximum (TSDF) distance at which a voxel is considered a site
-<<<<<<< HEAD
   float tsdf_max_site_distance_vox_ = 1.7321;
-=======
-  float max_tsdf_site_distance_vox_ = kDefaultMaxTsdfSiteDistanceVox;
->>>>>>> 7c76f907
 
   /// @brief TsdfLayer related parameter
   /// Minimum weight to consider a TSDF voxel observed.
